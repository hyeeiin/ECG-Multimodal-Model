# multimodal_paper_modal_balance.py

import torch
import torch.nn as nn
import torchvision.models as models
from pytorch_tabnet.tab_network import TabNetNoEmbeddings
import matplotlib.pyplot as plt
import os
import numpy as np
import seaborn as sns

<<<<<<< HEAD
class AttentionFusion(nn.Module):
    def __init__(self, dims):
        super().__init__()
        self.weights = nn.Parameter(torch.ones(3))  # image, signal, clinical
        self.norm = nn.LayerNorm(sum(dims))
=======
# ✅ Squeeze-and-Excitation (SE) 블록 정의
class SEBlock(nn.Module):
    def __init__(self, channels, reduction=16):
        super(SEBlock, self).__init__()
        self.pool = nn.AdaptiveAvgPool1d(1)
        self.fc = nn.Sequential(
            nn.Linear(channels, channels // reduction),
            nn.ReLU(),
            nn.Linear(channels // reduction, channels),
            nn.Sigmoid()
        )

    def forward(self, x):
        b, c, _ = x.size()
        y = self.pool(x).view(b, c)
        y = self.fc(y).view(b, c, 1)
        return x * y

# ✅ Basic Residual Block (1D)
class BasicBlock1D(nn.Module):
    def __init__(self, in_channels, out_channels, kernel_size=3, stride=1):
        super(BasicBlock1D, self).__init__()
        padding = kernel_size // 2
        self.conv1 = nn.Conv1d(in_channels, out_channels, kernel_size, stride=stride, padding=padding)
        self.bn1 = nn.BatchNorm1d(out_channels)
        self.relu = nn.ReLU()
        self.conv2 = nn.Conv1d(out_channels, out_channels, kernel_size, padding=padding)
        self.bn2 = nn.BatchNorm1d(out_channels)
        self.se = SEBlock(out_channels)

        self.downsample = None
        if in_channels != out_channels or stride != 1:
            self.downsample = nn.Sequential(
                nn.Conv1d(in_channels, out_channels, kernel_size=1, stride=stride),
                nn.BatchNorm1d(out_channels)
            )

    def forward(self, x):
        identity = x
        out = self.relu(self.bn1(self.conv1(x)))
        out = self.bn2(self.conv2(out))
        out = self.se(out)
        if self.downsample:
            identity = self.downsample(x)
        out += identity
        return self.relu(out)

# ✅ ResNet1D with SE
class ResNet1D_SE(nn.Module):
    def __init__(self, input_channels=1, num_classes=2, base_filters=64):
        super(ResNet1D_SE, self).__init__()
        self.initial = nn.Sequential(
            nn.Conv1d(input_channels, base_filters, kernel_size=7, stride=2, padding=3),
            nn.BatchNorm1d(base_filters),
            nn.ReLU(),
            nn.MaxPool1d(kernel_size=3, stride=2, padding=1)
        )

        self.layer1 = BasicBlock1D(base_filters, base_filters)
        self.layer2 = BasicBlock1D(base_filters, base_filters * 2, stride=2)
        self.layer3 = BasicBlock1D(base_filters * 2, base_filters * 4, stride=2)

        self.global_pool = nn.AdaptiveAvgPool1d(1)
        self.classifier = nn.Sequential(
            nn.Flatten(),
            nn.Linear(base_filters * 4, 64),
            nn.ReLU(),
            nn.Dropout(0.3),
            nn.Linear(64, num_classes)
        )

    def forward(self, x):
        x = self.initial(x)
        x = self.layer1(x)
        x = self.layer2(x)
        x = self.layer3(x)
        x = self.global_pool(x)
        return self.classifier(x)

class ECGMultimodalModel(nn.Module):
    def __init__(self, config):
        super(ECGMultimodalModel, self).__init__()
        self.config = config
>>>>>>> 50dbd54f

    def forward(self, img_feat, signal_feat, clinical_feat):
        soft_weights = torch.softmax(self.weights, dim=0)
        # soft_weights = torch.sigmoid(self.weights)
        fused = torch.cat([
            soft_weights[0] * img_feat,
            soft_weights[1] * signal_feat,
            soft_weights[2] * clinical_feat
        ], dim=1)
        fused = self.norm(fused)
        return fused, soft_weights

<<<<<<< HEAD
# ✅ Squeeze-and-Excitation (SE) 블록 정의
class SEBlock(nn.Module):
    def __init__(self, channels, reduction=16):
        super(SEBlock, self).__init__()
        self.pool = nn.AdaptiveAvgPool1d(1)
        self.fc = nn.Sequential(
            nn.Linear(channels, channels // reduction),
            nn.ReLU(),
            nn.Linear(channels // reduction, channels),
            nn.Sigmoid()
        )

    def forward(self, x):
        b, c, _ = x.size()
        y = self.pool(x).view(b, c)
        y = self.fc(y).view(b, c, 1)
        return x * y

# ✅ Basic Residual Block (1D)
class BasicBlock1D(nn.Module):
    def __init__(self, in_channels, out_channels, kernel_size=3, stride=1):
        super(BasicBlock1D, self).__init__()
        padding = kernel_size // 2
        self.conv1 = nn.Conv1d(in_channels, out_channels, kernel_size, stride=stride, padding=padding)
        self.bn1 = nn.BatchNorm1d(out_channels)
        self.relu = nn.ReLU()
        self.conv2 = nn.Conv1d(out_channels, out_channels, kernel_size, padding=padding)
        self.bn2 = nn.BatchNorm1d(out_channels)
        self.se = SEBlock(out_channels)

        self.downsample = None
        if in_channels != out_channels or stride != 1:
            self.downsample = nn.Sequential(
                nn.Conv1d(in_channels, out_channels, kernel_size=1, stride=stride),
                nn.BatchNorm1d(out_channels)
            )

    def forward(self, x):
        identity = x
        out = self.relu(self.bn1(self.conv1(x)))
        out = self.bn2(self.conv2(out))
        out = self.se(out)
        if self.downsample:
            identity = self.downsample(x)
        out += identity
        return self.relu(out)

# ✅ ResNet1D with SE
class ResNet1D_SE(nn.Module):
    def __init__(self, input_channels=1, num_classes=2, base_filters=64):
        super(ResNet1D_SE, self).__init__()
        self.initial = nn.Sequential(
            nn.Conv1d(input_channels, base_filters, kernel_size=7, stride=2, padding=3),
            nn.BatchNorm1d(base_filters),
=======
        # ✅ Signal branch (예: 시계열 길이: 2490)
        # self.signal_encoder = nn.Sequential(
        #     nn.Linear(2490, 512),
        #     nn.BatchNorm1d(512),
        #     nn.ReLU(),
        #     nn.Dropout(0.3),
        #     nn.Linear(512, 128)
        # )

        self.signal_encoder = ResNet1D_SE(
            input_channels=1,
            num_classes=128,  # 마지막 feature dim을 128로 맞춤
            base_filters=64
        )


        # ✅ Clinical branch
        # clinical feature 수는 dataset.py에서 .shape[1] 출력해서 맞추기!
        self.clinical_encoder = nn.Sequential(
            nn.Linear(self.get_clinical_feature_dim(), 32),
            nn.BatchNorm1d(32),
>>>>>>> 50dbd54f
            nn.ReLU(),
            nn.MaxPool1d(kernel_size=3, stride=2, padding=1)
        )

        self.layer1 = BasicBlock1D(base_filters, base_filters)
        self.layer2 = BasicBlock1D(base_filters, base_filters * 2, stride=2)
        self.layer3 = BasicBlock1D(base_filters * 2, base_filters * 4, stride=2)

        self.global_pool = nn.AdaptiveAvgPool1d(1)
        self.classifier = nn.Sequential(
            nn.Flatten(),
            nn.Linear(base_filters * 4, 64),
            nn.ReLU(),
            nn.Dropout(0.3),
            nn.Linear(64, num_classes)
        )

    def forward(self, x):
        x = self.initial(x)
        x = self.layer1(x)
        x = self.layer2(x)
        x = self.layer3(x)
        x = self.global_pool(x)
        return self.classifier(x)


class ClinicalTabNetEncoder(nn.Module):
    def __init__(self, input_dim, latent_dim=32, device=None):
        super().__init__()
        self.device = device
        self.latent_dim = latent_dim
        self.tabnet = TabNetNoEmbeddings(
            input_dim=input_dim,
            output_dim=latent_dim,
            n_d=latent_dim,
            n_a=latent_dim,
            n_steps=3,
            gamma=1.5,
            n_independent=2,
            n_shared=2
        ).to(device)

    def _move_buffers_to_device(self):
        """
        ✅ TabNet 내부 버퍼들을 디바이스에 맞게 이동
        """
        for name, buf in self.tabnet.named_buffers():
            if buf.device != self.device:
                # print(f"⚠️ Buffer {name} was on {buf.device} → moving to {self.device}")
                buf.data = buf.data.to(self.device)

        # ✅ 특수 group_attention_matrix 별도로 확인
        if hasattr(self.tabnet.encoder, 'group_attention_matrix'):
            if self.tabnet.encoder.group_attention_matrix.device != self.device:
                self.tabnet.encoder.group_attention_matrix = self.tabnet.encoder.group_attention_matrix.to(self.device)
                # print(f"✔️ Moved group_attention_matrix to {self.device}")

    def forward(self, x):
        """
        ✅ 학습/추론용 안전 forward:
        - TabNet 공식 forward만 사용 → 내부에서 encoder, prior 등 다 관리
        - 반환: output (latent vector), M_loss (마스크 loss)
        """
        x = x.to(self.device)
        out, M_loss = self.tabnet(x)
        return out, M_loss

    def load_pretrained_partial(self, weight_path):
        """
        ✅ output layer 제외하고 encoder만 가져오기
        """
        print(f"🔄 Loading partial TabNet weights from {weight_path}")
        saved_state = torch.load(weight_path, map_location=self.device)  # map_location 추가!!
        filtered_state = {k: v for k, v in saved_state.items() if 'final_mapping' not in k}
        self.tabnet.load_state_dict(filtered_state, strict=False)

        print(f"✅ Loaded TabNet encoder weights (latent_dim adapted to {self.latent_dim})")
        # for key in saved_state.keys():
        #     print(key)
        # TabNet의 initial_bn.running_mean 텐서 확인
        if 'encoder.tabnet.initial_bn.running_mean' in saved_state:
            input_dim = saved_state['encoder.tabnet.initial_bn.running_mean'].shape[0]
            print(f"✅ This TabNet model was trained with input_dim = {input_dim}")
        else:
            print("❌ Couldn't find 'encoder.tabnet.initial_bn.running_mean' in state_dict keys.")
        self._move_buffers_to_device()

    def visualize_masks(self, X, feature_names=None, save_dir="./shap", base_filename="mask"):
        """
        ✅ step별 mask 시각화:
        - TabNet의 forward_masks() 사용 (공식 지원)
        """
        self.tabnet.eval()

        # numpy 또는 tensor 입력 지원
        if isinstance(X, np.ndarray):
            X_tensor = torch.FloatTensor(X).to(self.device)
        else:
            X_tensor = X.to(self.device)

        with torch.no_grad():
            outputs = self.tabnet.forward_masks(X_tensor)
            # forward_masks()는 (output, M_explain, masks) 반환
            if len(outputs) == 3:
                output, M_explain, masks = outputs
                masks = [mask.detach().cpu().numpy() for mask in masks]
            else:
                output, M_explain = outputs
                masks = []

            print("DEBUG type(M_explain):", type(M_explain))


        os.makedirs(save_dir, exist_ok=True)

        if feature_names is None:
            feature_names = [f"var_{i}" for i in range(X_tensor.shape[1])]

        if isinstance(M_explain, dict):
            step_masks = []
            for step, mask_tensor in M_explain.items():
                mask_np = mask_tensor.detach().cpu().numpy()
                step_masks.append(mask_np)

                # Step별 저장
                plt.figure(figsize=(12, 1))
                sns.heatmap(np.mean(mask_np, axis=0).reshape(1, -1), cmap="viridis",
                            cbar=True, xticklabels=feature_names)
                plt.title(f"Step Mask M[{step + 1}] (mean over batch)")
                step_filename = os.path.join(save_dir, f"{base_filename}_M[{step + 1}].png")
                plt.savefig(step_filename, bbox_inches="tight")
                print(f"✅ Saved: {step_filename}")
                plt.close()

            # === Aggregate ===
            M_agg_mean = np.mean(step_masks, axis=0)
            plt.figure(figsize=(12, 1))
            sns.heatmap(np.mean(M_agg_mean, axis=0).reshape(1, -1), cmap="viridis",
                        cbar=True, xticklabels=feature_names)
            plt.title("Aggregate Mask M_agg (mean over batch)")
            agg_filename = os.path.join(save_dir, f"{base_filename}_M_agg.png")
            plt.savefig(agg_filename, bbox_inches="tight")
            print(f"✅ Saved: {agg_filename}")
            plt.close()

        else:
            # Tensor면 그대로 처리
            M_explain_tensor = M_explain
            M_agg = M_explain_tensor.detach().cpu().numpy()
            M_agg_mean = np.mean(M_agg, axis=0)
            plt.figure(figsize=(12, 1))
            sns.heatmap(M_agg_mean.reshape(1, -1), cmap="viridis",
                        cbar=True, xticklabels=feature_names)
            plt.title("Aggregate Mask M_agg (mean over batch)")
            agg_filename = os.path.join(save_dir, f"{base_filename}_M_agg.png")
            plt.savefig(agg_filename, bbox_inches="tight")
            print(f"✅ Saved: {agg_filename}")
            plt.close()

    def extract_clinical_features(self, clinical):
        clinical = clinical.to(self.config.device)
        z, _ = self.clinical_encoder(clinical)
        return z

    def visualize_clinical_masks(self, clinical, feature_names, save_dir, base_filename):
        clinical = clinical.to(self.config.device)
        return self.clinical_encoder.visualize_masks(clinical, feature_names, save_dir, base_filename)




class ECGMultimodalModel(nn.Module):
    def __init__(self, config):
        super().__init__()
        self.config = config

        # ✅ 동일 dimension으로 맞추기
        self.modal_dim = 256  # image, signal, clinical 다 맞춤
        self.image_dim = 512
        self.signal_dim = 128
        self.clinical_dim = 32

        # ✅ Image encoder (ResNet18) + LayerNorm
        # self.image_encoder = models.resnet18(weights=ResNet18_Weights.IMAGENET1K_V1)
        self.image_encoder = models.resnet18()
        # self.image_encoder.fc = nn.Identity()
        # self.image_norm = nn.LayerNorm(512)

        checkpoint = torch.load('./checkpoints/0711_154435/last.pth', map_location='cpu')
        self.image_encoder.load_state_dict(checkpoint, strict=False)
        # self.load_pretrained_image_encoder(weight_path='./checkpoints/0711_154435/last.pth',
        #                         load_fc=False)

        # self.image_encoder.fc = nn.Linear(self.image_encoder.fc.in_features, self.modal_dim)
        self.image_encoder.fc = nn.Linear(self.image_encoder.fc.in_features, self.image_dim)
        # self.image_norm = nn.LayerNorm(self.modal_dim)
        self.image_norm = nn.LayerNorm(self.image_dim)

        # ✅ Signal encoder (ResNet1D_SE) + LayerNorm
        self.signal_encoder = ResNet1D_SE(input_channels=1, num_classes=self.signal_dim)
        # self.signal_norm = nn.LayerNorm(128)

        # self.signal_encoder = SignalEncoder_1DTransformer_SE(
        #     input_channels=1,
        #     embedding_dim=128  # 기존 signal branch output dim과 맞춰!
        # )

        self.load_pretrained_signal_encoder(
            weight_path='./checkpoints/0716_172631/best.pth',
            load_fc=False  # True면 classifier까지, False면 feature extractor만
        )
        # self.signal_norm = nn.LayerNorm(self.modal_dim)
        self.signal_norm = nn.LayerNorm(self.signal_dim)

        # self.signal_encoder = SignalEncoder_1DTransformer_SE(
        #     input_channels=1,
        #     embedding_dim=self.modal_dim
        # )
        # self.signal_norm = nn.LayerNorm(self.modal_dim)

        # ✅ Clinical branch: TabNet encoder!
        self.clinical_encoder = ClinicalTabNetEncoder(
            input_dim=self.get_clinical_feature_dim(),
            latent_dim=32,
            device=config.device  # ✅ 멀티모달도 동일
        )
        self.load_pretrained_clinical_encoder('./checkpoints/clinical/best.pth')
        self.clinical_norm = nn.LayerNorm(self.clinical_dim)

        # ✅ Branch classifiers
        # self.image_classifier = nn.Linear(512, config.num_classes)
        # self.signal_classifier = nn.Linear(128, config.num_classes)
        # self.clinical_classifier = nn.Linear(32, config.num_classes)
        self.image_classifier = nn.Linear(self.image_dim, config.num_classes)
        self.signal_classifier = nn.Linear(self.signal_dim, config.num_classes)
        self.clinical_classifier = nn.Linear(self.clinical_dim, config.num_classes)

        # ✅ Attention Fusion + Fusion classifier
        # self.attention_fusion = AttentionFusion(dims=[512, 128, 32])
        # self.fusion_classifier = nn.Sequential(
        #     nn.Linear(512 + 128 + 32, 128),
        #     nn.ReLU(),
        #     nn.Dropout(0.3),
        #     nn.Linear(128, config.num_classes)
        # )

        self.attention_fusion = AttentionFusion(dims=[self.image_dim, self.signal_dim, self.clinical_dim])
        self.fusion_classifier = nn.Sequential(
            nn.Linear(self.image_dim + self.signal_dim + self.clinical_dim, 128),
            # nn.Linear(self.modal_dim * 3, 128, bias=False),
            nn.ReLU(),
            nn.Dropout(0.3),
            nn.Linear(128, config.num_classes)
        )

    def get_clinical_feature_dim(self):
<<<<<<< HEAD
        return 2
=======
        # dataset.py에서 실제 clinical scaler.shape[1]과 맞춰야 안전!
        # return 19  # 예시: 실제 컬럼 수로 수정
        return 24
>>>>>>> 50dbd54f

    def load_pretrained_clinical_encoder(self, weight_path):
        self.clinical_encoder.load_pretrained_partial(weight_path)

    def load_pretrained_signal_encoder(self, weight_path, load_fc=False):
        checkpoint = torch.load(weight_path, map_location='cpu')
        if not load_fc:
            checkpoint = {
                k: v for k, v in checkpoint.items()
                # if not k.startswith('classifier')
                if not k.startswith('classifier.4')
            }
        missing, unexpected = self.signal_encoder.load_state_dict(checkpoint, strict=False)
        print(f"✅ Loaded pretrained signal encoder from {weight_path}")
        if missing:
            print(f"⚠️  Missing keys: {missing}")
        if unexpected:
            print(f"⚠️  Unexpected keys: {unexpected}")

    def forward(self, image, ecg_signal, clinical):
<<<<<<< HEAD
        img_feat = self.image_encoder(image)  # [B, 512]
        img_feat = self.image_norm(img_feat)

        ecg_signal = ecg_signal.unsqueeze(1)
=======
        img_feat = self.image_encoder(image)
        ecg_signal = ecg_signal.unsqueeze(1)  # [B, L] → [B, 1, L]
>>>>>>> 50dbd54f
        signal_feat = self.signal_encoder(ecg_signal)
        signal_feat = self.signal_norm(signal_feat)

        clinical_feat,_ = self.clinical_encoder(clinical)
        clinical_feat = self.clinical_norm(clinical_feat)

        # 각 Modality의 Feature 분포 확인
        # print(f"Image feat: mean={img_feat.mean().item()}, std={img_feat.std().item()}")
        # print(f"Signal feat: mean={signal_feat.mean().item()}, std={signal_feat.std().item()}")
        # print(f"Clinical feat: mean={clinical_feat.mean().item()}, std={clinical_feat.std().item()}")

        img_logits = self.image_classifier(img_feat)
        signal_logits = self.signal_classifier(signal_feat)
        clinical_logits = self.clinical_classifier(clinical_feat)

        # fused = self.attention_fusion(img_feat, signal_feat, clinical_feat)
        fused, soft_weights = self.attention_fusion(img_feat, signal_feat, clinical_feat)
        fusion_logits = self.fusion_classifier(fused)

        # variance regularization (chunk-wise)
        var_img = torch.var(img_feat, dim=1).mean()
        var_signal = torch.var(signal_feat, dim=1).mean()
        var_clinical = torch.var(clinical_feat, dim=1).mean()
        var_loss = torch.abs(var_img - var_signal) + torch.abs(var_img - var_clinical) + torch.abs(
            var_signal - var_clinical)

        return img_logits, signal_logits, clinical_logits, fusion_logits, var_loss, soft_weights

    def load_pretrained_image_encoder(self, weight_path: str, load_fc: bool = False):
        """
        ✅ 이미지 전용으로 학습한 ResNet18 weight를 fusion model의 image branch에 로드
        :param weight_path: image-only classifier의 .pth 파일 경로
        :param load_fc: True면 fc 포함해서 가져옴, False면 fc 제외 (feature extractor만 가져옴)
        """
        print(f"🔄 Loading image encoder weights from {weight_path}")

        # 저장된 state_dict 로드
        saved_state = torch.load(weight_path, map_location='cpu')

        # 이미지 전용 모델: ImageOnlyClassifier 구조라고 가정
        tmp_resnet = models.resnet18()
        tmp_resnet.fc = nn.Linear(tmp_resnet.fc.in_features, self.image_dim)
        tmp_resnet.load_state_dict(saved_state, strict=False)

        # 가져올 state_dict 구성
        current_state = self.image_encoder.state_dict()
        new_state = tmp_resnet.state_dict()

        if not load_fc:
            # fc layer 제외 → feature extractor만 가져오기
            new_state = {k: v for k, v in new_state.items() if not k.startswith('fc.')}

        # 현재 모델에 업데이트
        current_state.update(new_state)
        self.image_encoder.load_state_dict(current_state)

        print(f"✅ Image encoder weights loaded! load_fc={load_fc}")<|MERGE_RESOLUTION|>--- conflicted
+++ resolved
@@ -9,13 +9,23 @@
 import numpy as np
 import seaborn as sns
 
-<<<<<<< HEAD
 class AttentionFusion(nn.Module):
     def __init__(self, dims):
         super().__init__()
         self.weights = nn.Parameter(torch.ones(3))  # image, signal, clinical
         self.norm = nn.LayerNorm(sum(dims))
-=======
+
+    def forward(self, img_feat, signal_feat, clinical_feat):
+        soft_weights = torch.softmax(self.weights, dim=0)
+        # soft_weights = torch.sigmoid(self.weights)
+        fused = torch.cat([
+            soft_weights[0] * img_feat,
+            soft_weights[1] * signal_feat,
+            soft_weights[2] * clinical_feat
+        ], dim=1)
+        fused = self.norm(fused)
+        return fused, soft_weights
+
 # ✅ Squeeze-and-Excitation (SE) 블록 정의
 class SEBlock(nn.Module):
     def __init__(self, channels, reduction=16):
@@ -70,126 +80,6 @@
         self.initial = nn.Sequential(
             nn.Conv1d(input_channels, base_filters, kernel_size=7, stride=2, padding=3),
             nn.BatchNorm1d(base_filters),
-            nn.ReLU(),
-            nn.MaxPool1d(kernel_size=3, stride=2, padding=1)
-        )
-
-        self.layer1 = BasicBlock1D(base_filters, base_filters)
-        self.layer2 = BasicBlock1D(base_filters, base_filters * 2, stride=2)
-        self.layer3 = BasicBlock1D(base_filters * 2, base_filters * 4, stride=2)
-
-        self.global_pool = nn.AdaptiveAvgPool1d(1)
-        self.classifier = nn.Sequential(
-            nn.Flatten(),
-            nn.Linear(base_filters * 4, 64),
-            nn.ReLU(),
-            nn.Dropout(0.3),
-            nn.Linear(64, num_classes)
-        )
-
-    def forward(self, x):
-        x = self.initial(x)
-        x = self.layer1(x)
-        x = self.layer2(x)
-        x = self.layer3(x)
-        x = self.global_pool(x)
-        return self.classifier(x)
-
-class ECGMultimodalModel(nn.Module):
-    def __init__(self, config):
-        super(ECGMultimodalModel, self).__init__()
-        self.config = config
->>>>>>> 50dbd54f
-
-    def forward(self, img_feat, signal_feat, clinical_feat):
-        soft_weights = torch.softmax(self.weights, dim=0)
-        # soft_weights = torch.sigmoid(self.weights)
-        fused = torch.cat([
-            soft_weights[0] * img_feat,
-            soft_weights[1] * signal_feat,
-            soft_weights[2] * clinical_feat
-        ], dim=1)
-        fused = self.norm(fused)
-        return fused, soft_weights
-
-<<<<<<< HEAD
-# ✅ Squeeze-and-Excitation (SE) 블록 정의
-class SEBlock(nn.Module):
-    def __init__(self, channels, reduction=16):
-        super(SEBlock, self).__init__()
-        self.pool = nn.AdaptiveAvgPool1d(1)
-        self.fc = nn.Sequential(
-            nn.Linear(channels, channels // reduction),
-            nn.ReLU(),
-            nn.Linear(channels // reduction, channels),
-            nn.Sigmoid()
-        )
-
-    def forward(self, x):
-        b, c, _ = x.size()
-        y = self.pool(x).view(b, c)
-        y = self.fc(y).view(b, c, 1)
-        return x * y
-
-# ✅ Basic Residual Block (1D)
-class BasicBlock1D(nn.Module):
-    def __init__(self, in_channels, out_channels, kernel_size=3, stride=1):
-        super(BasicBlock1D, self).__init__()
-        padding = kernel_size // 2
-        self.conv1 = nn.Conv1d(in_channels, out_channels, kernel_size, stride=stride, padding=padding)
-        self.bn1 = nn.BatchNorm1d(out_channels)
-        self.relu = nn.ReLU()
-        self.conv2 = nn.Conv1d(out_channels, out_channels, kernel_size, padding=padding)
-        self.bn2 = nn.BatchNorm1d(out_channels)
-        self.se = SEBlock(out_channels)
-
-        self.downsample = None
-        if in_channels != out_channels or stride != 1:
-            self.downsample = nn.Sequential(
-                nn.Conv1d(in_channels, out_channels, kernel_size=1, stride=stride),
-                nn.BatchNorm1d(out_channels)
-            )
-
-    def forward(self, x):
-        identity = x
-        out = self.relu(self.bn1(self.conv1(x)))
-        out = self.bn2(self.conv2(out))
-        out = self.se(out)
-        if self.downsample:
-            identity = self.downsample(x)
-        out += identity
-        return self.relu(out)
-
-# ✅ ResNet1D with SE
-class ResNet1D_SE(nn.Module):
-    def __init__(self, input_channels=1, num_classes=2, base_filters=64):
-        super(ResNet1D_SE, self).__init__()
-        self.initial = nn.Sequential(
-            nn.Conv1d(input_channels, base_filters, kernel_size=7, stride=2, padding=3),
-            nn.BatchNorm1d(base_filters),
-=======
-        # ✅ Signal branch (예: 시계열 길이: 2490)
-        # self.signal_encoder = nn.Sequential(
-        #     nn.Linear(2490, 512),
-        #     nn.BatchNorm1d(512),
-        #     nn.ReLU(),
-        #     nn.Dropout(0.3),
-        #     nn.Linear(512, 128)
-        # )
-
-        self.signal_encoder = ResNet1D_SE(
-            input_channels=1,
-            num_classes=128,  # 마지막 feature dim을 128로 맞춤
-            base_filters=64
-        )
-
-
-        # ✅ Clinical branch
-        # clinical feature 수는 dataset.py에서 .shape[1] 출력해서 맞추기!
-        self.clinical_encoder = nn.Sequential(
-            nn.Linear(self.get_clinical_feature_dim(), 32),
-            nn.BatchNorm1d(32),
->>>>>>> 50dbd54f
             nn.ReLU(),
             nn.MaxPool1d(kernel_size=3, stride=2, padding=1)
         )
@@ -361,6 +251,85 @@
 
 
 
+# ✅ Squeeze-and-Excitation (SE) 블록 정의
+class SEBlock(nn.Module):
+    def __init__(self, channels, reduction=16):
+        super(SEBlock, self).__init__()
+        self.pool = nn.AdaptiveAvgPool1d(1)
+        self.fc = nn.Sequential(
+            nn.Linear(channels, channels // reduction),
+            nn.ReLU(),
+            nn.Linear(channels // reduction, channels),
+            nn.Sigmoid()
+        )
+
+    def forward(self, x):
+        b, c, _ = x.size()
+        y = self.pool(x).view(b, c)
+        y = self.fc(y).view(b, c, 1)
+        return x * y
+
+# ✅ Basic Residual Block (1D)
+class BasicBlock1D(nn.Module):
+    def __init__(self, in_channels, out_channels, kernel_size=3, stride=1):
+        super(BasicBlock1D, self).__init__()
+        padding = kernel_size // 2
+        self.conv1 = nn.Conv1d(in_channels, out_channels, kernel_size, stride=stride, padding=padding)
+        self.bn1 = nn.BatchNorm1d(out_channels)
+        self.relu = nn.ReLU()
+        self.conv2 = nn.Conv1d(out_channels, out_channels, kernel_size, padding=padding)
+        self.bn2 = nn.BatchNorm1d(out_channels)
+        self.se = SEBlock(out_channels)
+
+        self.downsample = None
+        if in_channels != out_channels or stride != 1:
+            self.downsample = nn.Sequential(
+                nn.Conv1d(in_channels, out_channels, kernel_size=1, stride=stride),
+                nn.BatchNorm1d(out_channels)
+            )
+
+    def forward(self, x):
+        identity = x
+        out = self.relu(self.bn1(self.conv1(x)))
+        out = self.bn2(self.conv2(out))
+        out = self.se(out)
+        if self.downsample:
+            identity = self.downsample(x)
+        out += identity
+        return self.relu(out)
+
+# ✅ ResNet1D with SE
+class ResNet1D_SE(nn.Module):
+    def __init__(self, input_channels=1, num_classes=2, base_filters=64):
+        super(ResNet1D_SE, self).__init__()
+        self.initial = nn.Sequential(
+            nn.Conv1d(input_channels, base_filters, kernel_size=7, stride=2, padding=3),
+            nn.BatchNorm1d(base_filters),
+            nn.ReLU(),
+            nn.MaxPool1d(kernel_size=3, stride=2, padding=1)
+        )
+
+        self.layer1 = BasicBlock1D(base_filters, base_filters)
+        self.layer2 = BasicBlock1D(base_filters, base_filters * 2, stride=2)
+        self.layer3 = BasicBlock1D(base_filters * 2, base_filters * 4, stride=2)
+
+        self.global_pool = nn.AdaptiveAvgPool1d(1)
+        self.classifier = nn.Sequential(
+            nn.Flatten(),
+            nn.Linear(base_filters * 4, 64),
+            nn.ReLU(),
+            nn.Dropout(0.3),
+            nn.Linear(64, num_classes)
+        )
+
+    def forward(self, x):
+        x = self.initial(x)
+        x = self.layer1(x)
+        x = self.layer2(x)
+        x = self.layer3(x)
+        x = self.global_pool(x)
+        return self.classifier(x)
+
 class ECGMultimodalModel(nn.Module):
     def __init__(self, config):
         super().__init__()
@@ -446,13 +415,7 @@
         )
 
     def get_clinical_feature_dim(self):
-<<<<<<< HEAD
         return 2
-=======
-        # dataset.py에서 실제 clinical scaler.shape[1]과 맞춰야 안전!
-        # return 19  # 예시: 실제 컬럼 수로 수정
-        return 24
->>>>>>> 50dbd54f
 
     def load_pretrained_clinical_encoder(self, weight_path):
         self.clinical_encoder.load_pretrained_partial(weight_path)
@@ -473,15 +436,10 @@
             print(f"⚠️  Unexpected keys: {unexpected}")
 
     def forward(self, image, ecg_signal, clinical):
-<<<<<<< HEAD
         img_feat = self.image_encoder(image)  # [B, 512]
         img_feat = self.image_norm(img_feat)
 
         ecg_signal = ecg_signal.unsqueeze(1)
-=======
-        img_feat = self.image_encoder(image)
-        ecg_signal = ecg_signal.unsqueeze(1)  # [B, L] → [B, 1, L]
->>>>>>> 50dbd54f
         signal_feat = self.signal_encoder(ecg_signal)
         signal_feat = self.signal_norm(signal_feat)
 
